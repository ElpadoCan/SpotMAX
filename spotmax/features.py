--- conflicted
+++ resolved
@@ -304,7 +304,11 @@
 
     return norm_spot_intensities, norm_ref_ch_intensities
 
-<<<<<<< HEAD
+def add_additional_spotfit_features(df_spotfit):
+    df_spotfit['Q_factor_yx'] = df_spotfit['A_fit']/df_spotfit['sigma_yx_mean_fit']
+    df_spotfit['Q_factor_z'] = df_spotfit['A_fit']/df_spotfit['sigma_z_fit']
+    return df_spotfit
+
 def find_local_peaks(image, min_distance=1, footprint=None, labels=None):
     """Find local peaks in intensity image
 
@@ -365,10 +369,4 @@
     valid_peaks_coords = transformations.reshape_spots_coords_to_3D(
         valid_peaks_coords
     )
-    return peaks_coords
-=======
-def add_additional_spotfit_features(df_spotfit):
-    df_spotfit['Q_factor_yx'] = df_spotfit['A_fit']/df_spotfit['sigma_yx_mean_fit']
-    df_spotfit['Q_factor_z'] = df_spotfit['A_fit']/df_spotfit['sigma_z_fit']
-    return df_spotfit
->>>>>>> 4f7553ea
+    return peaks_coords